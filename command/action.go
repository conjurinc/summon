package command

import (
	"fmt"
	"github.com/codegangsta/cli"
	prov "github.com/conjurinc/cauldron/provider"
	"github.com/conjurinc/cauldron/secretsyml"
	"io"
	"os"
	"os/exec"
	"strings"
	"sync"
)

var Action = func(c *cli.Context) {
	if !c.Args().Present() {
		fmt.Println("Enter a subprocess to run!")
		os.Exit(1)
	}

	provider, err := prov.Resolve(c.String("provider"))
	if err != nil {
		fmt.Println(err.Error())
		os.Exit(1)
	}

<<<<<<< HEAD
	runAction(
=======
	out, err := runAction(
>>>>>>> 5653e16d
		c.Args(),
		provider,
		c.String("f"),
		c.String("yaml"),
		convertSubsToMap(c.StringSlice("D")),
		c.StringSlice("ignore"),
	)
<<<<<<< HEAD
}

// runAction encapsulates the logic of Action without cli Context for easier testing
func runAction(args []string, provider, filepath, yamlInline string, subs map[string]string, ignores []string) {
=======

	if err != nil {
		fmt.Println(out + ": " + err.Error())
		os.Exit(1)
	}

	fmt.Print(out)
}

// runAction encapsulates the logic of Action without cli Context for easier testing
func runAction(args []string, provider, filepath, yamlInline string, subs map[string]string, ignores []string) (string, error) {
>>>>>>> 5653e16d
	var (
		secrets secretsyml.SecretsMap
		err     error
	)

	switch yamlInline {
	case "":
		secrets, err = secretsyml.ParseFromFile(filepath, subs)
	default:
		secrets, err = secretsyml.ParseFromString(yamlInline, subs)
	}

	if err != nil {
		return "", err
	}

	env := os.Environ()
	tempFactory := NewTempFactory("")
	defer tempFactory.Cleanup()

	type Result struct {
		string
		error
	}

	// Run provider calls concurrently
	results := make(chan Result, len(secrets))
	var wg sync.WaitGroup

	for key, spec := range secrets {
		wg.Add(1)
		go func(key string, spec secretsyml.SecretSpec) {
			var value string
			if spec.IsLiteral() {
				value = spec.Path
			} else {
				value, err = prov.Call(provider, spec.Path)
				if err != nil {
					results <- Result{key, err}
					wg.Done()
					return
				}
			}
			envvar := formatForEnv(key, value, spec, &tempFactory)
			results <- Result{envvar, nil}
			wg.Done()
		}(key, spec)
	}
	wg.Wait()
	close(results)

	EnvLoop:
	for envvar := range results {
		if envvar.error == nil {
			env = append(env, envvar.string)
		} else {
			for i := range ignores {
				if ignores[i] == envvar.string {
					continue EnvLoop
				}
			}
			return envvar.string, envvar.error
		}
	}

	runSubcommand(args, env)
}

var (
	subStdout = io.MultiWriter(os.Stdout)
	subStderr = io.MultiWriter(os.Stderr)
)

// runSubcommand executes a command with arguments in the context
// of an environment populated with secret values.
// On command exit, any tempfiles containing secrets are removed.
<<<<<<< HEAD
func runSubcommand(args []string, env []string) {
=======
func runSubcommand(args []string, env []string) (string, error) {
>>>>>>> 5653e16d
	runner := exec.Command(args[0], args[1:]...)
	runner.Stderr = subStderr
	runner.Stdout = subStdout
	runner.Env = env
<<<<<<< HEAD
	err := runner.Run()
	if err != nil {
		panic(err)
	}
=======
	out, err := runner.CombinedOutput()
	return string(out), err
>>>>>>> 5653e16d
}

// formatForEnv returns a string in %k=%v format, where %k=namespace of the secret and
// %v=the secret value or path to a temporary file containing the secret
func formatForEnv(key string, value string, spec secretsyml.SecretSpec, tempFactory *TempFactory) string {
	if spec.IsFile() {
		fname := tempFactory.Push(value)
		value = fname
	}

	return fmt.Sprintf("%s=%s", strings.ToUpper(key), value)
}

// convertSubsToMap converts the list of substitutions passed in via
// command line to a map
func convertSubsToMap(subs []string) map[string]string {
	out := make(map[string]string)
	for _, sub := range subs {
		s := strings.Split(sub, "=")
		key, val := s[0], s[1]
		out[key] = val
	}
	return out
}<|MERGE_RESOLUTION|>--- conflicted
+++ resolved
@@ -1,6 +1,7 @@
 package command
 
 import (
+	"bytes"
 	"fmt"
 	"github.com/codegangsta/cli"
 	prov "github.com/conjurinc/cauldron/provider"
@@ -24,11 +25,7 @@
 		os.Exit(1)
 	}
 
-<<<<<<< HEAD
-	runAction(
-=======
 	out, err := runAction(
->>>>>>> 5653e16d
 		c.Args(),
 		provider,
 		c.String("f"),
@@ -36,12 +33,6 @@
 		convertSubsToMap(c.StringSlice("D")),
 		c.StringSlice("ignore"),
 	)
-<<<<<<< HEAD
-}
-
-// runAction encapsulates the logic of Action without cli Context for easier testing
-func runAction(args []string, provider, filepath, yamlInline string, subs map[string]string, ignores []string) {
-=======
 
 	if err != nil {
 		fmt.Println(out + ": " + err.Error())
@@ -53,7 +44,6 @@
 
 // runAction encapsulates the logic of Action without cli Context for easier testing
 func runAction(args []string, provider, filepath, yamlInline string, subs map[string]string, ignores []string) (string, error) {
->>>>>>> 5653e16d
 	var (
 		secrets secretsyml.SecretsMap
 		err     error
@@ -105,7 +95,7 @@
 	wg.Wait()
 	close(results)
 
-	EnvLoop:
+EnvLoop:
 	for envvar := range results {
 		if envvar.error == nil {
 			env = append(env, envvar.string)
@@ -119,35 +109,24 @@
 		}
 	}
 
-	runSubcommand(args, env)
+	return runSubcommand(args, env)
 }
-
-var (
-	subStdout = io.MultiWriter(os.Stdout)
-	subStderr = io.MultiWriter(os.Stderr)
-)
 
 // runSubcommand executes a command with arguments in the context
 // of an environment populated with secret values.
 // On command exit, any tempfiles containing secrets are removed.
-<<<<<<< HEAD
-func runSubcommand(args []string, env []string) {
-=======
 func runSubcommand(args []string, env []string) (string, error) {
->>>>>>> 5653e16d
+	var (
+		stdOut bytes.Buffer
+		stdErr bytes.Buffer
+	)
 	runner := exec.Command(args[0], args[1:]...)
-	runner.Stderr = subStderr
-	runner.Stdout = subStdout
+	runner.Stderr = io.MultiWriter(os.Stderr, &stdErr)
+	runner.Stdout = io.MultiWriter(os.Stdout, &stdOut)
 	runner.Env = env
-<<<<<<< HEAD
+
 	err := runner.Run()
-	if err != nil {
-		panic(err)
-	}
-=======
-	out, err := runner.CombinedOutput()
-	return string(out), err
->>>>>>> 5653e16d
+	return stdOut.String(), err
 }
 
 // formatForEnv returns a string in %k=%v format, where %k=namespace of the secret and
