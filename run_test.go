package cauldron

import (
	"github.com/conjurinc/cauldron/secretsyml"
	"io/ioutil"
	"os"
	"reflect"
	"strings"
	"testing"
)

func TestConvertSubsToMap(t *testing.T) {
	input := []string{
		"policy=accounts-database",
		"environment=production",
	}

	expected := map[string]string{
		"policy":      "accounts-database",
		"environment": "production",
	}

	output := convertSubsToMap(input)

	if !reflect.DeepEqual(expected, output) {
		t.Errorf("\nexpected\n%s\ngot\n%s", expected, output)
	}
}

// Test running a subcommand with specified environment
func TestRunSubcommand(t *testing.T) {
	args := []string{"printenv", "MYVAR"}
	env := []string{"MYVAR=myvalue"}

	output := runSubcommand(args, env)
	expected := "myvalue\n"

	if output != expected {
		t.Errorf("\nexpected\n%s\ngot\n%s", expected, output)
	}
}

// Test exporting a secret value to env
func TestFetchToEnvironString(t *testing.T) {
	provider := os.Getenv("CAULDRON_PROVIDER")
	if provider == "" {
		provider = "./provider/provider"
	}

	envvar, err := fetchToEnviron(
		"DBPASS",
<<<<<<< HEAD
		secretsyml.SecretSpec{Path: "mysql1/password", Kind: secretsyml.SecretVar},
		fetcher,
=======
		secretsyml.SecretSpec{Path: "mysql1/password", IsFile: false},
		provider,
>>>>>>> 6c81adb6
	)
	if err != nil {
		t.Error(err.Error())
	}

	expected := "DBPASS=mysecretvalue"

	if envvar != expected {
		t.Errorf("\nexpected\n%s\ngot\n%s", expected, envvar)
	}
}

// Test writing value to a tempfile and exporting the path
func TestFetchToEnvironFile(t *testing.T) {
	provider := os.Getenv("CAULDRON_PROVIDER")
	if provider == "" {
		provider = "./provider/provider"
	}

	envvar, err := fetchToEnviron(
		"SSL_CERT",
<<<<<<< HEAD
        secretsyml.SecretSpec{Path: "file certs/webtier1/private-cert",
            Kind: secretsyml.SecretFile},
		fetcher,
=======
		secretsyml.SecretSpec{Path: "certs/webtier1/private-cert", IsFile: true},
		provider,
>>>>>>> 6c81adb6
	)
	if err != nil {
		t.Error(err.Error())
	}

	s := strings.Split(envvar, "=")
	key, path := s[0], s[1]

	expectedKey := "SSL_CERT"
	if key != expectedKey {
		t.Errorf("\nKey:\nexpected\n%s\ngot\n%s", expectedKey, key)
	}

	if _, err := os.Stat(path); os.IsNotExist(err) {
		t.Errorf("path doesn't exist: %s", path)
	}

	contents, err := ioutil.ReadFile(path)
	if err != nil {
		t.Error(err.Error)
	}

	if string(contents) != "mysecretvalue" {
		t.Errorf("\nFile:\nexpected\n%s\ngot\n%s", "mysecretvalue", string(contents))
	}
}<|MERGE_RESOLUTION|>--- conflicted
+++ resolved
@@ -49,13 +49,8 @@
 
 	envvar, err := fetchToEnviron(
 		"DBPASS",
-<<<<<<< HEAD
-		secretsyml.SecretSpec{Path: "mysql1/password", Kind: secretsyml.SecretVar},
-		fetcher,
-=======
-		secretsyml.SecretSpec{Path: "mysql1/password", IsFile: false},
+        secretsyml.SecretSpec{Path: "mysql1/password", Kind: secretsyml.SecretVar},
 		provider,
->>>>>>> 6c81adb6
 	)
 	if err != nil {
 		t.Error(err.Error())
@@ -77,14 +72,8 @@
 
 	envvar, err := fetchToEnviron(
 		"SSL_CERT",
-<<<<<<< HEAD
-        secretsyml.SecretSpec{Path: "file certs/webtier1/private-cert",
-            Kind: secretsyml.SecretFile},
-		fetcher,
-=======
-		secretsyml.SecretSpec{Path: "certs/webtier1/private-cert", IsFile: true},
+        secretsyml.SecretSpec{Path: "certs/webtier1/private-cert", Kind: secretsyml.SecretFile},
 		provider,
->>>>>>> 6c81adb6
 	)
 	if err != nil {
 		t.Error(err.Error())
